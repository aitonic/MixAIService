--- conflicted
+++ resolved
@@ -7,11 +7,6 @@
 exclude_name = ["datetime", "Undefined", "Path"]
 
 
-<<<<<<< HEAD
-def load_classes_from_components():
-    components_path = os.path.join(os.path.dirname(__file__), "../model_components")
-    logger.info(f"components_path: {components_path}")
-=======
 def load_classes_from_components() -> dict[str, str]:
     """加载 components 目录中的所有类并返回类路径字典。
 
@@ -24,7 +19,6 @@
     os.path.join(os.path.dirname(__file__), "../model_components")
     )
     print(f"components_path: {components_path}")
->>>>>>> 8de9570c
 
     # 将 components 目录添加到模块搜索路径
     sys.path.append(os.path.dirname(components_path))
@@ -50,16 +44,9 @@
 
                 for attr_name in dir(module):
                     attr = getattr(module, attr_name)
-<<<<<<< HEAD
-                    if isinstance(attr, type):
-                        # logger.info(f"Found class: {attr_name}")  # 调试信息
-                        if (
-                            attr_name != "ABC"
-=======
                     if (
                             isinstance(attr, type)
                             and attr_name != "ABC"
->>>>>>> 8de9570c
                             and not attr_name.startswith("Abs")
                             and attr_name not in exclude_name
                         ):
