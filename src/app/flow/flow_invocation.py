--- conflicted
+++ resolved
@@ -5,13 +5,6 @@
 
 from fastapi import APIRouter
 
-<<<<<<< HEAD
-from src.utils.logger import logger
-from src.utils.response import ResponseUtil
-
-from ..vo.request import RunParameter
-from .dto.agent_dto import AgentConfig, ComponentConfig, PathConverterConfig
-=======
 from ..vo.request import RunParameter
 from .dto.agent_dto import (
     AgentConfig, 
@@ -20,7 +13,6 @@
 )
 from src.utils.logger import logger
 from src.utils.response import ResponseUtil
->>>>>>> 2d54ea90
 
 
 agent_crtl = APIRouter()
@@ -47,12 +39,7 @@
         str: JSON string representation of execution result, including status code and result data
 
     Raises:
-<<<<<<< HEAD
-        Exception: 如果指定的app_no不存在对应的配置
-
-=======
         Exception: If no configuration exists for the specified app_no
->>>>>>> 2d54ea90
     """
     datas = req.data
     req.data.text = datas.query
