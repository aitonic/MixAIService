from abc import ABC, abstractmethod


class BaseComponent:
    """Base component.
    
    All components must inherit from this base class.
    """

    def __init__(self, name: str = None) -> None:
        # If polymorphism or other parent class calls are needed, 
        # you can use super().__init__(), but keep it simple here.
        self.name = name
        # Common initialization logic can be written here.

    def as_parameter(self) -> "BaseComponent":
        # This method is used to return the current component as a parameter,
        # making it convenient for other components to use.
        # By calling this method, users can obtain an instance of the current component.
        return self


class BaseFactory(ABC):
    """Base factory class.
    
<<<<<<< HEAD
    This is the base class for all factories. 
    All component factories *must* implement this base class.
    The `get_bean` method is the only entry point for obtaining a corresponding component.
=======
    The base class for all factories. All component factories *must* implement this class.
    get_bean is the only entry point to get corresponding components.
>>>>>>> 2d54ea90
    Factories that do not implement this base class will not be managed by the service container!
    """

    def check(self, param: dict) -> None:
        if "component_type" not in param:
            raise Exception("component_type must be specified")
        
<<<<<<< HEAD
    def get_component(self, param: dict) -> BaseComponent:
=======
    def get_component(self, param:dict) -> BaseComponent:
        """Get component instance through factory.
        
        This method will first check the parameters and then call get_bean to create the component.
        
        Args:
            param (dict): Parameters for creating the component, must contain 'component_type'
            
        Returns:
            BaseComponent: The created component instance
        """
>>>>>>> 2d54ea90
        self.check(param)
        return self.get_bean(param)

    @abstractmethod
<<<<<<< HEAD
    def get_bean(self, param: dict) -> BaseComponent:
        """Get the bean instance.
        
        This is the only way to get a bean using the factory.
        Whether it is a singleton, polymorphic, or has other special attributes, 
        it can be defined as needed.
=======
    def get_bean(self, param:dict) -> BaseComponent:
        """Get bean instance.
        
        This is the only way to get bean through factory.
        You can define whether it's singleton or polymorphic, or any other special attributes.
        
        Args:
            param (dict): Parameters for creating the bean
            
        Returns:
            BaseComponent: The created bean instance
>>>>>>> 2d54ea90
        """
        pass<|MERGE_RESOLUTION|>--- conflicted
+++ resolved
@@ -23,14 +23,9 @@
 class BaseFactory(ABC):
     """Base factory class.
     
-<<<<<<< HEAD
     This is the base class for all factories. 
     All component factories *must* implement this base class.
     The `get_bean` method is the only entry point for obtaining a corresponding component.
-=======
-    The base class for all factories. All component factories *must* implement this class.
-    get_bean is the only entry point to get corresponding components.
->>>>>>> 2d54ea90
     Factories that do not implement this base class will not be managed by the service container!
     """
 
@@ -38,9 +33,6 @@
         if "component_type" not in param:
             raise Exception("component_type must be specified")
         
-<<<<<<< HEAD
-    def get_component(self, param: dict) -> BaseComponent:
-=======
     def get_component(self, param:dict) -> BaseComponent:
         """Get component instance through factory.
         
@@ -52,23 +44,14 @@
         Returns:
             BaseComponent: The created component instance
         """
->>>>>>> 2d54ea90
         self.check(param)
         return self.get_bean(param)
 
     @abstractmethod
-<<<<<<< HEAD
     def get_bean(self, param: dict) -> BaseComponent:
         """Get the bean instance.
         
         This is the only way to get a bean using the factory.
-        Whether it is a singleton, polymorphic, or has other special attributes, 
-        it can be defined as needed.
-=======
-    def get_bean(self, param:dict) -> BaseComponent:
-        """Get bean instance.
-        
-        This is the only way to get bean through factory.
         You can define whether it's singleton or polymorphic, or any other special attributes.
         
         Args:
@@ -76,6 +59,5 @@
             
         Returns:
             BaseComponent: The created bean instance
->>>>>>> 2d54ea90
         """
         pass