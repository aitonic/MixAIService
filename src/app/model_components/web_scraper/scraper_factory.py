"""Module: Scraper Factory

Purpose:
This module provides a factory class for creating scraper instances. Scrapers are 
used to fetch and process data from web pages or other sources. The factory pattern 
allows for easily extending the available scraper types and dynamically selecting 
the appropriate scraper implementation based on the input.

Main Features:
- `ScraperFactory`: A class for managing and creating scraper instances.
- Dynamic mapping of scraper types to their respective implementations.
- Supports adding new scraper types without modifying existing logic.

Dependencies:
- `BaseScraper`: Abstract base class for scrapers.
- `BrowserScraper`: Implementation of a browser-based scraper.
- `ScraperType`: Enum or constants defining the available scraper types.

Usage:
Use the `ScraperFactory.get_scraper` method to retrieve a scraper class based on the 
desired scraper type.
"""
from datetime import datetime

from src.app.model_components.base_component import BaseComponent
from .base import BaseScraper, ScraperConfig
from ..base_component import BaseFactory
from .browsers_scraper import BrowserScraper
from .dto import ScraperType


class ScraperFactory(BaseFactory):
    """Factory class for creating scrapers.

    This class manages the registration and retrieval of different scraper 
    implementations. It maps scraper types to their respective scraper classes.
    """

    # Mapping of scraper types to scraper implementations
    _scrapers = {
<<<<<<< HEAD
        ScraperType.BROWSER: BrowserScraper,
=======
        ScraperType.BROWER.value: BrowserScraper,
>>>>>>> 2ea81803
    }

    @classmethod
    def get_scraper(cls, scraper_type: ScraperType = ScraperType.BROWSER) -> type[BaseScraper]:
        """Retrieve the scraper class for the given scraper type.

        Args:
            scraper_type (ScraperType): The type of scraper to retrieve.

        Returns:
            type[BaseScraper]: The scraper class associated with the given scraper type.

        Raises:
            ValueError: If the provided scraper type is not supported.

        Example:
            ```python
            scraper_class = ScraperFactory.get_scraper(ScraperType.BROWSER)
            scraper_instance = scraper_class()
            ```

        """
        # Get the scraper class from the mapping
        # type = ScraperType.__getitem__(scraper_type)
        scraper_class = cls._scrapers.get(scraper_type)
        if not scraper_class:
            # Raise an error if the scraper type is not supported
            raise ValueError(f"Unsupported scraper type: {scraper_type}")
        return scraper_class

    def get_bean(self, param: dict) -> BaseComponent:
        scraper_clz = ScraperFactory.get_scraper(param["component_type"])
        return scraper_clz(ScraperConfig(
                    proxy=param.get("proxy"),
                    user_agent=param.get("user_agent"),
                    created_at=param.get("created_at", datetime.now()),
                    created_by=param.get("created_by", "ai"),
                    name=param.get("name", "brower_scraper")
                ))<|MERGE_RESOLUTION|>--- conflicted
+++ resolved
@@ -38,11 +38,7 @@
 
     # Mapping of scraper types to scraper implementations
     _scrapers = {
-<<<<<<< HEAD
         ScraperType.BROWSER: BrowserScraper,
-=======
-        ScraperType.BROWER.value: BrowserScraper,
->>>>>>> 2ea81803
     }
 
     @classmethod
